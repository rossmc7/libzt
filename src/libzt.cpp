--- conflicted
+++ resolved
@@ -1519,12 +1519,12 @@
 /* SDK Socket API Helper functions --- DON'T CALL THESE DIRECTLY            */
 /****************************************************************************/
 
-<<<<<<< HEAD
-int zts_get_pico_socket(int fd, struct pico_socket **s)
+#if defined(STACK_PICO)
+int zts_get_pico_socket(int fd, struct pico_socket *s)
 {
     int err = 0;
     if(!zt1Service) {
-        DEBUG_ERROR("cannot shutdown socket. service not started. call zts_start(path) first");
+        DEBUG_ERROR("cannot locate socket. service not started. call zts_start(path) first");
         errno = EBADF;
         err = -1;
     }
@@ -1533,59 +1533,30 @@
         ZeroTier::_multiplexer_lock.lock();
         // First, look for for unassigned connections
         ZeroTier::Connection *conn = ZeroTier::unmap[fd];
-        // Since we found an unassigned connection, we don't need to consult the stack or tap
-        // during closure - it isn't yet stitched into the clockwork
         if(conn)
         {
             *s = conn->picosock;
-            return 1; // unassigned
-=======
-#if defined(STACK_PICO)
-    int zts_get_pico_socket(int fd, struct pico_socket *s)
-    {
-        int err = 0;
-        if(!zt1Service) {
-            DEBUG_ERROR("cannot shutdown socket. service not started. call zts_start(path) first");
-            errno = EBADF;
-            err = -1;
->>>>>>> 4e36fe28
+            err = 1; // unassigned
         }
         else
         {
-            ZeroTier::_multiplexer_lock.lock();
-            // First, look for for unassigned connections
-            ZeroTier::Connection *conn = ZeroTier::unmap[fd];
-            // Since we found an unassigned connection, we don't need to consult the stack or tap
-            // during closure - it isn't yet stitched into the clockwork
-            if(conn)
+            std::pair<ZeroTier::Connection*, ZeroTier::SocketTap*> *p = ZeroTier::fdmap[fd];
+            if(!p) 
             {
-                s = conn->picosock;
-                return 1; // unassigned
+                DEBUG_ERROR("unable to locate connection pair.");
+                errno = EBADF;
+                err = -1;
             }
-            else // assigned
+            else
             {
-<<<<<<< HEAD
                 *s = p->first->picosock;
-                return 0;
-=======
-                std::pair<ZeroTier::Connection*, ZeroTier::SocketTap*> *p = ZeroTier::fdmap[fd];
-                if(!p) 
-                {
-                    DEBUG_ERROR("unable to locate connection pair.");
-                    errno = EBADF;
-                    err = -1;
-                }
-                else // found everything, begin closure
-                {
-                    s = p->first->picosock;
-                    return 0;
-                }
->>>>>>> 4e36fe28
+                err = 0; // assigned
             }
-            ZeroTier::_multiplexer_lock.unlock();
-        }
-        return err;
-    }
+        }
+        ZeroTier::_multiplexer_lock.unlock();
+    }
+    return err;
+}
 #endif
 
 int zts_nsockets()
