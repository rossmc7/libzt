/*
 * ZeroTier SDK - Network Virtualization Everywhere
 * Copyright (C) 2011-2017  ZeroTier, Inc.  https://www.zerotier.com/
 *
 * This program is free software: you can redistribute it and/or modify
 * it under the terms of the GNU General Public License as published by
 * the Free Software Foundation, either version 3 of the License, or
 * (at your option) any later version.
 *
 * This program is distributed in the hope that it will be useful,
 * but WITHOUT ANY WARRANTY; without even the implied warranty of
 * MERCHANTABILITY or FITNESS FOR A PARTICULAR PURPOSE.  See the
 * GNU General Public License for more details.
 *
 * You should have received a copy of the GNU General Public License
 * along with this program.  If not, see <http://www.gnu.org/licenses/>.
 *
 * --
 *
 * You can be released from the requirements of the license by purchasing
 * a commercial license. Buying such a license is mandatory as soon as you
 * develop commercial closed-source software that incorporates or links
 * directly against ZeroTier software without disclosing the source code
 * of your own application.
 */

#ifndef ZT_LIBZT_H
#define ZT_LIBZT_H

#include <sys/socket.h>
#include <poll.h>

/****************************************************************************/
/* LWIP                                                                     */
/****************************************************************************/

#define LWIP_APPLICATION_POLL_FREQ         2
#define LWIP_TCP_TIMER_INTERVAL            50
#define LWIP_STATUS_TMR_INTERVAL           500 // How often we check connection statuses (in ms)

/****************************************************************************/
/* Defines                                                                  */
/****************************************************************************/

#define ZT_SDK_MTU                         ZT_MAX_MTU
#define ZT_PHY_POLL_INTERVAL               2 // ms
#define ZT_ACCEPT_RECHECK_DELAY            100 // ms (for blocking zts_accept() calls)
#define ZT_CONNECT_RECHECK_DELAY           100 // ms (for blocking zts_connect() calls)
#define ZT_API_CHECK_INTERVAL              500 // ms

#define MAX_PICO_FRAME_RX_BUF_SZ           ZT_MAX_MTU * 128

#define ZT_TCP_TX_BUF_SZ                   1024 * 1024 * 128
#define ZT_TCP_RX_BUF_SZ                   1024 * 1024 * 128
#define ZT_UDP_TX_BUF_SZ                   ZT_MAX_MTU
#define ZT_UDP_RX_BUF_SZ                   ZT_MAX_MTU * 10

// Send and Receive buffer sizes for the network stack
// By default picoTCP sets them to 16834, this is good for embedded-scale
// stuff but you might want to consider higher values for desktop and mobile
// applications.
#define ZT_STACK_TCP_SOCKET_TX_SZ          ZT_TCP_TX_BUF_SZ
#define ZT_STACK_TCP_SOCKET_RX_SZ          ZT_TCP_RX_BUF_SZ

// Maximum size we're allowed to read or write from a stack socket
// This is put in place because picoTCP seems to fail at higher values.
// If you use another stack you can probably bump this up a bit.
#define ZT_STACK_SOCKET_WR_MAX             4096
#define ZT_STACK_SOCKET_RD_MAX             4096*4

#define ZT_CORE_VERSION_MAJOR              1
#define ZT_CORE_VERSION_MINOR              2
#define ZT_CORE_VERSION_REVISION           5

#define ZT_LIB_VERSION_MAJOR               1
#define ZT_LIB_VERSION_MINOR               1
#define ZT_LIB_VERSION_REVISION            4

#define ZT_MAX_IPADDR_LEN                  64
#define ZT_ID_LEN                          10
#define ZT_VER_STR_LEN                     6
#define ZT_HOME_PATH_MAX_LEN               128

#define ZT_SOCK_STATE_NONE                 100
#define ZT_SOCK_STATE_UNHANDLED_CONNECTED  101
#define ZT_SOCK_STATE_CONNECTED            102
#define ZT_SOCK_STATE_LISTENING            103

#define ZT_ERR_OK                          0
#define ZT_ERR_GENERAL_FAILURE             -88

// Since extra time is required to send a mesage via a socket through the
// stack and ZT service, calling a zts_close() immediately after a "successful"
// zts_write() might cause data loss, for this reason, sockets will SO_LINGER for
// a short period of time by default as a precaution.

#define ZT_SOCK_BEHAVIOR_LINGER            true
#define ZT_SOCK_BEHAVIOR_LINGER_TIME       3  // s

// Wait time for socket closure if data is still present in the write queue
#define ZT_SDK_CLTIME                      60

// After closing a pico_socket, other threads might still try to use the 
// Connection object for remaining data I/O, as a safety measure we will wait to 
// delete this Connection object until the socket has been closed for some arbitrary
// amount of time and it is safe to assume any clients interacting with this
// socket have read some sort of error code from the API.
#define ZT_CONNECTION_DELETE_WAIT_TIME     30 // s

// Interval for performing cleanup tasks on Tap/Stack objects
#define ZT_HOUSEKEEPING_INTERVAL           10 // s 

// Whether or not we want libzt to shit its pants
#define ZT_EXIT_ON_GENERAL_FAIL            false

/****************************************************************************/
/* Socket API Signatures                                                    */
/****************************************************************************/

#define ZT_SETSOCKOPT_SIG int fd, int level, int optname, const void *optval, socklen_t optlen
#define ZT_GETSOCKOPT_SIG int fd, int level, int optname, void *optval, socklen_t *optlen
#define ZT_SENDMSG_SIG int fd, const struct msghdr *msg, int flags
#define ZT_SENDTO_SIG int fd, const void *buf, size_t len, int flags, const struct sockaddr *addr, socklen_t addrlen
#define ZT_RECV_SIG int fd, void *buf, size_t len, int flags
#define ZT_RECVFROM_SIG int fd, void *buf, size_t len, int flags, struct sockaddr *addr, socklen_t *addrlen
#define ZT_RECVMSG_SIG int fd, struct msghdr *msg,int flags
#define ZT_SEND_SIG int fd, const void *buf, size_t len, int flags
#define ZT_READ_SIG int fd, void *buf, size_t len
#define ZT_WRITE_SIG int fd, const void *buf, size_t len
#define ZT_SHUTDOWN_SIG int fd, int how
#define ZT_SOCKET_SIG int socket_family, int socket_type, int protocol
#define ZT_CONNECT_SIG int fd, const struct sockaddr *addr, socklen_t addrlen
#define ZT_BIND_SIG int fd, const struct sockaddr *addr, socklen_t addrlen
#define ZT_LISTEN_SIG int fd, int backlog
#define ZT_ACCEPT4_SIG int fd, struct sockaddr *addr, socklen_t *addrlen, int flags
#define ZT_ACCEPT_SIG int fd, struct sockaddr *addr, socklen_t *addrlen
#define ZT_CLOSE_SIG int fd
#define ZT_POLL_SIG struct pollfd *fds, nfds_t nfds, int timeout
#define ZT_SELECT_SIG int nfds, fd_set *readfds, fd_set *writefds, fd_set *exceptfds, struct timeval *timeout
#define ZT_GETSOCKNAME_SIG int fd, struct sockaddr *addr, socklen_t *addrlen
#define ZT_GETPEERNAME_SIG int fd, struct sockaddr *addr, socklen_t *addrlen
#define ZT_FCNTL_SIG int fd, int cmd, int flags
#define ZT_SYSCALL_SIG long number, ...

/****************************************************************************/
/* SDK Socket API (ZeroTier Service Controls)                               */
/* Implemented in libzt.cpp                                                 */ 
/****************************************************************************/

#ifdef __cplusplus
extern "C" {
#endif

/**
 * Start core ZeroTier service (generates identity)
 */
void zts_start(const char *path);

/**
 * Convenience function: Starts, waits for service, joins one network, waits for address, returns
 */
void zts_simple_start(const char *path, const char *nwid);

/**
 * Stops the core ZeroTier service
 */
void zts_stop();

/**
 * Join a network
 */
void zts_join(const char * nwid);

/**
 * Join a network - Just create the dir and conf file required, don't instruct the core to do anything
 */
void zts_join_soft(const char * filepath, const char * nwid);

/**
 * Leave a network
 */
void zts_leave(const char * nwid);

/**
 * Leave a network - Only delete the .conf file, this will prevent the service from joining upon next startup
 */
void zts_leave_soft(const char * filepath, const char * nwid);

/**
 * Return the home path for this instance of ZeroTier
 * FIXME: double check this is correct on all platforms
 */
void zts_get_homepath(char *homePath, const int len);

/**
 * Provides core ZeroTier service version
 */
void zts_core_version(char *ver);

/**
 * Provides core libzt service version
 */
void zts_lib_version(char *ver);

/**
 * Get device ID
 * 10-digit hex + NULL byte
 */
int zts_get_device_id(char *devID);

/**
 * Check whether the service is running
 */
int zts_running();

/**
 * Returns whether any IPv6 address has been assigned to the SockTap for this network
 * - This is used as an indicator of readiness for service for the ZeroTier core and stack
 */
int zts_has_ipv4_address(const char *nwid);

/**
 * Returns whether any IPv4 address has been assigned to the SockTap for this network
 * - This is used as an indicator of readiness for service for the ZeroTier core and stack
 */
int zts_has_ipv6_address(const char *nwid);

/**
 * Returns whether any address has been assigned to the SockTap for this network
 * - This is used as an indicator of readiness for service for the ZeroTier core and stack
 */
int zts_has_address(const char *nwid);

/**
 * Get IPV4 Address for this device on a given network
 * FIXME: Only returns first address found for given protocol and network (should be enough for now)
 */
void zts_get_ipv4_address(const char *nwid, char *addrstr, const int addrlen);

/**
 * Get IPV6 Address for this device on a given network
 * FIXME: Only returns first address found for given protocol and network (should be enough for now)
 */
void zts_get_ipv6_address(const char *nwid, char *addrstr, const int addrlen);

/**
 * Returns a 6PLANE IPv6 address given a network ID and zerotier ID
 */
void zts_get_6plane_addr(char *addr, const char *nwid, const char *devID);

/**
 * Returns an RFC 4193 IPv6 address given a network ID and zerotier ID
 */
void zts_get_rfc4193_addr(char *addr, const char *nwid, const char *devID);

/**
 * Return the number of peers on this network
 */
unsigned long zts_get_peer_count();

/**
 * Get the IP address of a peer if a direct path is available
 */
int zts_get_peer_address(char *peer, const char *devID);

/**
 * Enable HTTP control plane (traditionally used by zerotier-cli)
 * - Allows one to control the ZeroTier core via HTTP requests
 * FIXME: Implement
 */
void zts_enable_http_control_plane();

/**
 * Disable HTTP control plane (traditionally used by zerotier-cli)
 * - Allows one to control the ZeroTier core via HTTP requests
 * FIXME: Implement
 */
void zts_disable_http_control_plane();

/****************************************************************************/
/* SDK Socket API (Socket User Controls)                                    */
/* - These functions are designed to work just like regular socket calls    */
/*   but are provisioned and handled by ZeroTier                            */
/* Implemented in Socket.c                                                  */ 
/****************************************************************************/

/**
 * Creates a socket
 */
int zts_socket(ZT_SOCKET_SIG);

 /**
 * Connect a socket to a remote host
 */
int zts_connect(ZT_CONNECT_SIG);

/**
 * Binds a socket to a specific address
 *  - To accept connections on a specific ZeroTier network you must
 *    use this bind call with an address which is associated with that network
 *
 *  For instance, given the following networks:
 *     - nwid = 97afaf1963cc6a90 (10.9.0.0/24)
 *     - nwid = 23bfae5663c8b188 (192.168.0.0/24)
 *
 *  In order to accept a connection on 97afaf1963cc6a90, you 
 *  should bind to 10.9.0.0
 */
int zts_bind(ZT_BIND_SIG);

/**
 * Listen for incoming connections
 */
int zts_listen(ZT_LISTEN_SIG);

/**
 * Accept a connection
 */
int zts_accept(ZT_ACCEPT_SIG);

/**
 * Accept a connection
 */
#if defined(__linux__)
	int zts_accept4(ZT_ACCEPT4_SIG);
#endif

/**
 * Set socket options
 */
int zts_setsockopt(ZT_SETSOCKOPT_SIG);

/**
 * Get socket options
 */
int zts_getsockopt(ZT_GETSOCKOPT_SIG);

/**
 * Get socket name
 */
int zts_getsockname(ZT_GETSOCKNAME_SIG);

/**
 * Get a peer name
 */
int zts_getpeername(ZT_GETPEERNAME_SIG);

/**
 * Close a socket
 * TODO: Check that closing a socket immediately after writing doesn't behave in 
 * an undefined manner
 */
int zts_close(ZT_CLOSE_SIG);

/**
 * waits for one of a set of file descriptors to become ready to perform I/O.
 */
int zts_poll(ZT_POLL_SIG);

/**
 * monitor multiple file descriptors, waiting until one or more of the file descriptors become "ready"
 */
int zts_select(ZT_SELECT_SIG);

/**
 * Issue file control commands on a socket
 */
int zts_fcntl(ZT_FCNTL_SIG);

/**
 * Send data to a remote host
 */
ssize_t zts_sendto(ZT_SENDTO_SIG);

/**
 * Send a message to a remote host
 */
ssize_t zts_sendmsg(ZT_SENDMSG_SIG);

/**
 * Receive data from a remote host
 */
ssize_t zts_recvfrom(ZT_RECVFROM_SIG);

/**
 * Receive a message from a remote host
 */
ssize_t zts_recvmsg(ZT_RECVMSG_SIG);

/**
 * Read bytes from socket onto buffer
 *  - Note, this function isn't strictly necessary, you can
 *    use a regular read() call as long as the socket fd was
 *    created via a zts_socket() call. 
 */
int zts_read(ZT_READ_SIG);

/**
 * Write bytes from buffer to socket
 *  - Note, this function isn't strictly necessary, you can
 *    use a regular write() call as long as the socket fd was
 *    created via a zts_socket() call. 
 */
int zts_write(ZT_WRITE_SIG);

/*
 * Sends a FIN segment
 */
int zts_shutdown(ZT_SHUTDOWN_SIG);

/****************************************************************************/
/* SDK Socket API Helper functions/objects --- DONT CALL THESE DIRECTLY     */
/****************************************************************************/

namespace ZeroTier
{
  class picoTCP;
  extern ZeroTier::picoTCP *picostack;

  class lwIP;
  extern ZeroTier::lwIP *lwipstack;
}

/*
 * Gets a pointer to a pico_socket given a file descriptor
 */
<<<<<<< HEAD
int zts_get_pico_socket(int fd, struct pico_socket **s);
=======
#if defined(STACK_PICO)
	int zts_get_pico_socket(int fd, struct pico_socket *s);
#endif
>>>>>>> 4e36fe28

/**
 * Returns the number of sockets either already provisioned or waiting to be
 * Some network stacks may have a limit on the number of sockets that they can
 * safely handle due to timer construction, this is a way to check that we
 * haven't passed that limit. Someday if multiple stacks are used simultaneously
 * the logic for this function should change accordingly.
 */
int zts_nsockets();

/*
 * Returns maximum number of sockets allowed by network stack
 */
int zts_maxsockets();

int pico_ntimers();
/**
 * Don't call this directly, use 'zts_start()'
 */
void *zts_start_service(void *thread_id);

/*
 *
 */
void handle_general_failure();

#include "Debug.hpp"

#ifdef __cplusplus
} // extern "C"
#endif

#endif // ZT_ZEROTIERSDK_H<|MERGE_RESOLUTION|>--- conflicted
+++ resolved
@@ -424,13 +424,9 @@
 /*
  * Gets a pointer to a pico_socket given a file descriptor
  */
-<<<<<<< HEAD
+#if defined(STACK_PICO)
 int zts_get_pico_socket(int fd, struct pico_socket **s);
-=======
-#if defined(STACK_PICO)
-	int zts_get_pico_socket(int fd, struct pico_socket *s);
 #endif
->>>>>>> 4e36fe28
 
 /**
  * Returns the number of sockets either already provisioned or waiting to be
